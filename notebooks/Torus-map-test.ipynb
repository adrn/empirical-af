--- conflicted
+++ resolved
@@ -280,22 +280,9 @@
    "metadata": {},
    "outputs": [],
    "source": [
-<<<<<<< HEAD
-    "init_model = DensityOrbitModel(\n",
-    "    ln_dens_knots=jnp.linspace(0, np.sqrt(1.5), 31) ** 2,\n",
-    "    e_knots={\n",
-    "        2: jnp.linspace(0, np.sqrt(2), 25) ** 2,\n",
-    "        4: jnp.linspace(0, np.sqrt(2), 15) ** 2,\n",
-    "        # 6: jnp.linspace(0, np.sqrt(3), 5) ** 2,\n",
-    "        # 8: jnp.linspace(0, np.sqrt(3), 5) ** 2,\n",
-    "    },\n",
-    "    e_signs={2: 1.0, 4: -1.0}, # , 6: -1.0, 8: -1.0},\n",
-    "    e_k=1,\n",
-=======
     "model = DensityOrbitModel(\n",
     "    e_funcs={2: e2_func, 4: e4_func},\n",
     "    ln_dens_func=ln_dens_func,\n",
->>>>>>> 1eaf810c
     "    unit_sys=galactic,\n",
     ")\n",
     "\n",
@@ -347,21 +334,7 @@
   {
    "cell_type": "code",
    "execution_count": null,
-<<<<<<< HEAD
-   "id": "211602be",
-   "metadata": {},
-   "outputs": [],
-   "source": [
-    "model0.e_k, model0.ln_dens_k"
-   ]
-  },
-  {
-   "cell_type": "code",
-   "execution_count": null,
-   "id": "887a7444",
-=======
    "id": "1bcf2b17",
->>>>>>> 1eaf810c
    "metadata": {},
    "outputs": [],
    "source": [
@@ -377,40 +350,7 @@
   {
    "cell_type": "code",
    "execution_count": null,
-<<<<<<< HEAD
-   "id": "4cfd43cc",
-   "metadata": {},
-   "outputs": [],
-   "source": [
-    "vlim = dict(\n",
-    "    norm=mpl.colors.LogNorm(vmax=3e4, vmin=1e-1), shading=\"auto\"\n",
-    ")  # vmin=0, vmax=30)\n",
-    "\n",
-    "fig, axes = plt.subplots(\n",
-    "    1, 2, figsize=(11, 5), sharex=True, sharey=True, constrained_layout=True\n",
-    ")\n",
-    "\n",
-    "cs = axes[0].pcolormesh(data_H[\"vz\"], data_H[\"z\"], data_H[\"H\"], **vlim)\n",
-    "\n",
-    "cs = axes[1].pcolormesh(\n",
-    "    data_H[\"vz\"],\n",
-    "    data_H[\"z\"],\n",
-    "    np.exp(model0.ln_density(z=data_H[\"z\"], vz=data_H[\"vz\"])),\n",
-    "    **vlim\n",
-    ")\n",
-    "fig.colorbar(cs, ax=axes[:2])\n",
-    "\n",
-    "axes[0].set_title(\"data\")\n",
-    "axes[1].set_title(\"initial model\")"
-   ]
-  },
-  {
-   "cell_type": "code",
-   "execution_count": null,
-   "id": "6f286c2e",
-=======
    "id": "dc4cfea4",
->>>>>>> 1eaf810c
    "metadata": {},
    "outputs": [],
    "source": [
@@ -425,29 +365,9 @@
    "metadata": {},
    "outputs": [],
    "source": [
-<<<<<<< HEAD
-    "ndens = len(model0.state[\"ln_dens_vals\"])\n",
-    "bounds_l = {\n",
-    "    \"vz0\": -0.02,\n",
-    "    \"z0\": -0.05,\n",
-    "    # \"ln_dens_vals\": np.full_like(model0.state[\"ln_dens_vals\"], -5.0),\n",
-    "    \"ln_dens_vals\": np.concatenate(([-5], np.full(ndens - 1, 0.))),\n",
-    "    \"ln_nu\": np.log(np.sqrt(0.01*u.Msun/u.pc**3 * 4*np.pi*G).to_value(1/u.Myr)),\n",
-    "    \"e_vals\": {},\n",
-    "}\n",
-    "\n",
-    "bounds_r = {\n",
-    "    \"vz0\": 0.02,\n",
-    "    \"z0\": 0.05,\n",
-    "    # \"ln_dens_vals\": np.full_like(model0.state[\"ln_dens_vals\"], 15.0),\n",
-    "    \"ln_dens_vals\": np.concatenate(([15], np.full(ndens - 1, 5.))),\n",
-    "    \"ln_nu\": np.log(np.sqrt(2*u.Msun/u.pc**3 * 4*np.pi*G).to_value(1/u.Myr)),\n",
-    "    \"e_vals\": {},\n",
-=======
     "im_bins = {\n",
     "    'z': np.linspace(-3, 3, 211),\n",
     "    'vz': np.linspace(-0.12, 0.12, 211)\n",
->>>>>>> 1eaf810c
     "}\n",
     "# im_bins['vz'] = im_bins['z'] * np.exp(params0['ln_Omega'])\n",
     "data_H = model.get_data_im(tbl['z'], tbl['vz'], im_bins)"
@@ -467,12 +387,8 @@
     "plt.pcolormesh(\n",
     "    data_H[\"vz\"],\n",
     "    data_H[\"z\"],\n",
-<<<<<<< HEAD
-    "    model_huh.ln_density(z=data_H[\"z\"], vz=data_H[\"vz\"]),\n",
-=======
     "    np.exp(model.ln_density(z=data_H[\"z\"], vz=data_H[\"vz\"], params=params0)),\n",
     "    **vlim\n",
->>>>>>> 1eaf810c
     ")\n",
     "plt.colorbar()"
    ]
@@ -480,8 +396,6 @@
   {
    "cell_type": "code",
    "execution_count": null,
-<<<<<<< HEAD
-=======
    "id": "6f286c2e",
    "metadata": {},
    "outputs": [],
@@ -535,7 +449,6 @@
   {
    "cell_type": "code",
    "execution_count": null,
->>>>>>> 1eaf810c
    "id": "752ca939",
    "metadata": {},
    "outputs": [],
@@ -767,12 +680,6 @@
    "metadata": {},
    "outputs": [],
    "source": [
-<<<<<<< HEAD
-    "plot_rz = np.linspace(0, 3, 101)\n",
-    "es = model.get_es(plot_rz)\n",
-    "dens = np.exp(model.get_ln_dens(plot_rz))\n",
-    "tmp_aaf = model.get_aaf(plot_rz * u.kpc, np.zeros_like(plot_rz) * u.km / u.s, 101)\n",
-=======
     "pars = res.params\n",
     "\n",
     "sqrtOm = np.sqrt(np.exp(pars[\"ln_Omega\"]))\n",
@@ -784,7 +691,6 @@
     "tmp_aaf = model.compute_action_angle(\n",
     "    plot_rzp / sqrtOm * u.kpc, np.zeros_like(plot_rzp) * u.km / u.s, pars, 11\n",
     ")\n",
->>>>>>> 1eaf810c
     "sqrtJz = np.sqrt(tmp_aaf[\"J_z\"].value)\n",
     "\n",
     "fig, axes = plt.subplots(1, 3, figsize=(16, 5), constrained_layout=True, sharex=True)\n",
@@ -888,16 +794,6 @@
    "metadata": {},
    "outputs": [],
    "source": [
-<<<<<<< HEAD
-    "# thp = np.linspace(0, 2*np.pi, 256)\n",
-    "# for rzp in np.linspace(0, 3.0, 16):\n",
-    "#     plt.plot(thp, model.get_rz(rzp, thp), marker='')"
-   ]
-  },
-  {
-   "cell_type": "markdown",
-   "id": "29a7b009",
-=======
     "zgrid, vzgrid = np.meshgrid(np.linspace(-0.2, 0.2, 128), np.linspace(-0.014, 0.014, 128))\n",
     "\n",
     "zoom_grid_aaf = model.compute_action_angle(\n",
@@ -1011,11 +907,8 @@
    "cell_type": "code",
    "execution_count": null,
    "id": "c921a963",
->>>>>>> 1eaf810c
-   "metadata": {},
-   "source": [
-<<<<<<< HEAD
-=======
+   "metadata": {},
+   "source": [
     "# thp = np.linspace(0, 2*np.pi, 256)\n",
     "# for rzp in np.linspace(0, 3.0, 16):\n",
     "#     plt.plot(thp, model.get_rz(rzp, thp), marker='')"
@@ -1026,7 +919,6 @@
    "id": "29a7b009",
    "metadata": {},
    "source": [
->>>>>>> 1eaf810c
     "### Compute AAF"
    ]
   },
@@ -1037,18 +929,12 @@
    "metadata": {},
    "outputs": [],
    "source": [
-<<<<<<< HEAD
-    "model_aaf = model.get_aaf(\n",
-    "    tbl[\"z\"].astype(np.float64)[:1_000_000],\n",
-    "    tbl[\"vz\"].astype(np.float64)[:1_000_000],\n",
-=======
     "model_aaf = model.compute_action_angle(\n",
     "    # tbl[\"z\"].astype(np.float64)[:1_000_000],\n",
     "    # tbl[\"vz\"].astype(np.float64)[:1_000_000],\n",
     "    tbl[\"z\"].astype(np.float64)[:100_000],\n",
     "    tbl[\"vz\"].astype(np.float64)[:100_000],\n",
     "    res.params,\n",
->>>>>>> 1eaf810c
     "    101,\n",
     ")\n",
     "model_aaf[:3]"
@@ -1081,11 +967,7 @@
     "        x2,\n",
     "        bins=np.linspace(*lim, 128),\n",
     "        cmap=\"Greys\",\n",
-<<<<<<< HEAD
-    "        norm=mpl.colors.LogNorm(vmin=1e0),\n",
-=======
     "        norm=mpl.colors.LogNorm(vmin=5e-1),\n",
->>>>>>> 1eaf810c
     "    )\n",
     "\n",
     "    xx = np.linspace(*lim, 10)\n",
@@ -1238,17 +1120,6 @@
    "cell_type": "code",
    "execution_count": null,
    "id": "11341301",
-<<<<<<< HEAD
-   "metadata": {},
-   "outputs": [],
-   "source": []
-  },
-  {
-   "cell_type": "code",
-   "execution_count": null,
-   "id": "c8f0984f",
-=======
->>>>>>> 1eaf810c
    "metadata": {},
    "outputs": [],
    "source": []
